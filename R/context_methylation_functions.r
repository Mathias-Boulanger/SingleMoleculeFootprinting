#' Get QuasRprj
#'
#' @param sampleSheet QuasR pointer file
#' @param genome BSgenome
#'
#' @import QuasR
#'
#' @export
#'
#' @examples
#'
#' Qinput = system.file("extdata", "QuasR_input_pairs.txt", package = "SingleMoleculeFootprinting", mustWork = T)
#' QuasRprj = GetQuasRprj(Qinput, BSgenome.Mmusculus.UCSC.mm10)
#'
GetQuasRprj = function(sampleSheet, genome){

  QuasRprj=QuasR::qAlign(sampleFile=sampleSheet,
                        genome=genome@pkgname,
                        projectName = "prj",
                        paired="fr",
                        aligner = "Rbowtie",
                        bisulfite="undir")
  QuasRprj@aligner = "Rbowtie"

  return(QuasRprj)

}

#' Get Single Molecule methylation matrix
#'
#' Used internally as the first step in CallContextMethylation
#'
#' @param QuasRprj QuasR project object as returned by calling the QuasR function qAling on previously aligned data
#' @param range GenimocRange representing the genomic region of interest
#' @param sample One of the sample names as reported in the SampleName field of the QuasR pointer file provided to qAlign. N.b. all the files with the passed sample name will be used to call methylation
#'
#' @import QuasR
#' @importFrom data.table data.table
#' @importFrom data.table dcast
#' @importFrom IRanges isEmpty
#'
#' @return List of single molecule methylation matrixes (all Cytosines), one per sample
#'
#' @export
#'
#' @examples
#'
#' Qinput = system.file("extdata", "QuasR_input_pairs.txt", package = "SingleMoleculeFootprinting", mustWork = T)
#' QuasRprj = GetQuasRprj(Qinput, BSgenome.Mmusculus.UCSC.mm10)
#' sample = suppressMessages(readr::read_delim(Qinput, delim = "\t")[[2]])
#' range = GRanges(seqnames = "chr6", ranges = IRanges(start = 88106000, end = 88106500), strand = "*")
#'
#' MethSM = GetSingleMolMethMat(QuasRprj, range, sample)
#'
GetSingleMolMethMat = function(QuasRprj,range,sample){

  QuasRprj_sample = QuasRprj[unlist(lapply(unique(sample), function(s){grep(s, QuasRprj@alignments$SampleName)}))]
  Cs=QuasR::qMeth(QuasRprj_sample, query=range, mode="allC",reportLevel="alignment", collapseBySample = TRUE)
  # use data.table to get a 1,0 matrix of methylation profiles
  MethMatrix_list = lapply(seq_along(Cs), function(i){
    dt = data.table::data.table(meth=Cs[[i]]$meth, aid=Cs[[i]]$aid, cid=Cs[[i]]$Cid)
    if (any(isEmpty(dt))){
      message(paste0("No single molecule methylation info found in the given range for sample ", names(Cs)[i]))
      meth_matrix = NULL
      meth_matrix
    } else {
      spread_dt = data.table::dcast(dt, aid ~ cid, value.var = "meth", )
      meth_matrix = as.matrix(spread_dt, rownames = "aid")
      meth_matrix
    }
  })

  return(MethMatrix_list)
}

#' Calculate reads conversion rate
#'
#' @param MethSM as comes out of the func GetSingleMolMethMat
#' @param chr Chromosome, MethSM doesn't carry this info
#' @param genome BSgenome
#' @param thr Double between 0 and 1. Threshold below which to filter reads.
#'
#' @import GenomicRanges
#' @import Biostrings
#' @importFrom IRanges IRanges
#'
#' @return Filtered MethSM
#'
#' @export
#'
#' @examples
#'
#' Qinput = system.file("extdata", "QuasR_input_pairs.txt", package = "SingleMoleculeFootprinting", mustWork = T)
#' QuasRprj = GetQuasRprj(Qinput, BSgenome.Mmusculus.UCSC.mm10)
#' sample = suppressMessages(readr::read_delim(Qinput, delim = "\t")[[2]])
#' range = GRanges(seqnames = "chr6", ranges = IRanges(start = 88106000, end = 88106500), strand = "*")
#' MethSM = GetSingleMolMethMat(QuasRprj, range, sample)
#'
#' MethSM = FilterByConversionRate(MethSM, chr = "chr19", genome = BSgenome.Mmusculus.UCSC.mm10, thr = 0.8)
#'
FilterByConversionRate = function(MethSM, chr, genome, thr){

  CytosineRanges = GRanges(chr,IRanges(as.numeric(colnames(MethSM)),width = 1))
  GenomicContext = Biostrings::getSeq(genome, resize(CytosineRanges,3,fix='center'))
  IsInContext = Biostrings::vcountPattern('GC',GenomicContext)==1 | vcountPattern('CG',GenomicContext)==1

  # filter based on conversion
  ConvRate=rowMeans(MethSM[,!IsInContext, drop=FALSE],na.rm=TRUE)
  message(paste0(100 - round((sum(ConvRate<thr)/length(ConvRate))*100, digits = 2), "% of reads found with conversion rate below ", thr))
  FilteredSM = MethSM[ConvRate<thr,, drop=FALSE]

  return(FilteredSM)

}

#' Detect type of experiment
#'
#' @param Samples SampleNames field from QuasR sampleSheet
#'
#' @export
#'
#' @examples
#'
#' Qinput = system.file("extdata", "QuasR_input_pairs.txt", package = "SingleMoleculeFootprinting", mustWork = T)
#' QuasRprj = GetQuasRprj(Qinput, BSgenome.Mmusculus.UCSC.mm10)
#' Samples = QuasR::alignments(QuasRprj)[[1]]$SampleName
#'
#' ExpType = DetectExperimentType(Samples)
#'
DetectExperimentType = function(Samples){

  if(length(grep("_NO_", Samples)) > 0){
    ExpType = "NO"
  }else if(length(grep("_SS_",Samples)) > 0){
    ExpType = "SS"
  }else if(length(grep("_DE_",Samples)) > 0){
    ExpType = "DE"
  }else{stop("Sample name error. No _McvPI_ , _SsssI_ or _McvPISsssI_")}

  message(paste0("Detected experiment type: ", ExpType))
  return(ExpType)

}

#' Filter Cytosines in context
#'
#' @param MethGR Granges obj of average methylation
#' @param genome BSgenome
#' @param context Context of interest (e.g. "GC", "CG",..)
#'
#' @import GenomicRanges
#' @import Biostrings
#'
#' @return filtered Granges obj
#'
#' @export
#'
#' @examples
#'
#' Qinput = system.file("extdata", "QuasR_input_pairs.txt", package = "SingleMoleculeFootprinting", mustWork = T)
#' QuasRprj = GetQuasRprj(Qinput, BSgenome.Mmusculus.UCSC.mm10)
#' Samples = QuasR::alignments(QuasRprj)[[1]]$SampleName
#' sample = Samples[1]
#' MethGR = QuasR::qMeth(QuasRprj[grep(sample, Samples)], mode="allC", range, collapseBySample = TRUE, keepZero = TRUE)
#'
#' FilterContextCytosines(MethGR, BSgenome.Mmusculus.UCSC.mm10, "NGCNN")
#'
FilterContextCytosines = function(MethGR, genome, context){

  CytosineRanges = GRanges(seqnames(MethGR), ranges(MethGR), strand(MethGR)) # performing operation without metadata to make it lighter
  seqinfo(CytosineRanges) = seqinfo(MethGR)

  NewWidth = ifelse(nchar(context) %% 2 == 1, nchar(context), nchar(context) + 1) # Make context nchar() odd so we can fix to 'center'
  GenomicContext = Biostrings::getSeq(genome, suppressWarnings(trim(IRanges::resize(CytosineRanges, width = NewWidth, fix = "center"))), as.character = FALSE)# I checked: it is strand-aware

  # Fix the truncated sites
  trimmed <- which(!width(GenomicContext) == NewWidth)
  for(k in trimmed){
    if(as.character(strand(CytosineRanges[k])) == '+'){
      GenomicContext[k] <- paste0(c(rep('N', 5-width(GenomicContext[k])), as.character(GenomicContext[k])), collapse="")
    } else if(as.character(strand(CytosineRanges[k])) == '-'){
      GenomicContext[k] <- paste0(c(as.character(GenomicContext[k]), rep('N', 5-width(GenomicContext[k]))), collapse="")
    }
  }

  FixedPattern = !(length(grep("A|C|G|T", strsplit(gsub("N", "", context), "")[[1]], invert = TRUE)) > 0) # check whether we need to use fixed or not in the next function...fixed==TRUE is a tiny bit faster
  IsInContext = Biostrings::vcountPattern(context, subject = GenomicContext, fixed = FixedPattern) > 0

  MethGR_InContext = MethGR[IsInContext]
  MethGR_InContext$GenomicContext = rep(context, length(MethGR_InContext))

  return(MethGR_InContext)

}

#' Collapse strands
#'
#' @param MethGR Granges obj of average methylation
#' @param context "GC" or "CG". Broad because indicates just the directionality of collapse.
#'
#' @import GenomicRanges
#'
#' @return MethGR with collapsed strands (everything turned to - strand)
#'
CollapseStrands = function(MethGR, context){

  if(length(MethGR) == 0){
    return(MethGR)
  }

  # find the + stranded cytosines and make them -
  MethGR_plus = MethGR[strand(MethGR) == "+"]
<<<<<<< HEAD
  start(MethGR_plus) = start(MethGR_plus) + ifelse(context == "HCG", +1, -1)
=======
  start(MethGR_plus) = start(MethGR_plus) + ifelse(grepl("CG", context), +1, -1)
>>>>>>> 36139af2
  end(MethGR_plus) = start(MethGR_plus)
  strand(MethGR_plus) = "-"

  # Extract the - Cs
  MethGR_minus = MethGR[strand(MethGR) == "-"]

  # Sum the counts
  ov = findOverlaps(MethGR_plus, MethGR_minus)
  values(MethGR_minus[subjectHits(ov)])[,-length(values(MethGR))] = as.matrix(values(MethGR_minus[subjectHits(ov)])[,-length(values(MethGR_minus))]) + as.matrix(values(MethGR_plus[queryHits(ov)])[,-length(values(MethGR_plus))])

  return(MethGR_minus)

}

#' Collapse strands in single molecule matrix
#'
#' The idea here is that (regardless of context) if a C is on the - strand, calling getSeq on that coord (N.b. unstranded, that's the important bit) will give a "G', a "C" if it's a + strand.
#'
#' @param MethSM Single molecule matrix
#' @param context "GC" or "CG". Broad because indicates just the directionality of collapse.
#' @param genome BSgenome
#' @param chr Chromosome, MethSM doesn't carry this info
#'
#' @import GenomicRanges
#' @import Biostrings
#' @importFrom plyr rbind.fill.matrix
#' @importFrom IRanges IRanges
#'
#' @return Strand collapsed MethSM
#'
CollapseStrandsSM = function(MethSM, context, genome, chr){

  if (is.null(colnames(MethSM))){
    return(MethSM)
  }

  CytosineRanges = GRanges(chr,IRanges(as.numeric(colnames(MethSM)),width = 1))
  GenomicContext = Biostrings::getSeq(genome, CytosineRanges)
  IsMinusStrand = GenomicContext=="G" # no need to select for GC/CG context --> MethSM passed already subset

  # Separate MethSM into - and + strands
  MethSM_minus = MethSM[apply(MethSM[,IsMinusStrand, drop=FALSE], 1, function(i){sum(is.na(i)) != length(i)}) > 0, IsMinusStrand, drop=FALSE]
  MethSM_plus = MethSM[apply(MethSM[,!IsMinusStrand, drop=FALSE], 1, function(i){sum(is.na(i)) != length(i)}) > 0, !IsMinusStrand, drop=FALSE]
  NrPlusReads = dim(MethSM_plus)[1]
  message(paste0(ifelse(is.null(NrPlusReads), 0, NrPlusReads), " reads found mapping to the + strand, collapsing to -"))

  # Turn + into -
  offset = ifelse(grepl("GC", context), -1, +1) # the opposite if I was to turn - into +
  colnames(MethSM_plus) = as.character(as.numeric(colnames(MethSM_plus)) + offset)

  # Merge matrixes
  StrandCollapsedSM = plyr::rbind.fill.matrix(MethSM_minus, MethSM_plus)
  rownames(StrandCollapsedSM) = c(rownames(MethSM_minus), rownames(MethSM_plus))
  StrandCollapsedSM = StrandCollapsedSM[,as.character(sort(as.numeric(colnames(StrandCollapsedSM)))), drop=FALSE]

  return(StrandCollapsedSM)

}

#' Filter Cs for coverage
#'
#' @param MethGR Granges obj of average methylation
#' @param thr converage threshold
#'
#' @import GenomicRanges
#'
#' @return filtered MethGR
#'
CoverageFilter = function(MethGR, thr){

  Tcounts = as.matrix(elementMetadata(MethGR)[grep("_T$", colnames(elementMetadata(MethGR)))])
  Mcounts = as.matrix(elementMetadata(MethGR)[grep("_M$", colnames(elementMetadata(MethGR)))])

  # filter for coverage
  CoverageMask = Tcounts < thr
  Tcounts[CoverageMask] = NA
  Mcounts[CoverageMask] = NA

  # Calculate methylation rate
  MethylationMatrix = Mcounts/Tcounts

  # bind the GRanges with the scores
  elementMetadata(MethGR)[grep("_T$", colnames(elementMetadata(MethGR)))] = Tcounts
  elementMetadata(MethGR)[grep("_M$", colnames(elementMetadata(MethGR)))] = MethylationMatrix
  colnames(elementMetadata(MethGR)) = gsub("_T$", "_Coverage", colnames(elementMetadata(MethGR)))
  colnames(elementMetadata(MethGR)) = gsub("_M$", "_MethRate", colnames(elementMetadata(MethGR)))

  # do the actual filtering
  MethGRFiltered = MethGR[!(rowSums(is.na(elementMetadata(MethGR)[,-length(elementMetadata(MethGR))])) == (length(elementMetadata(MethGR))-1))]

  return(MethGRFiltered)

}

#' Merged GC and CG matrix
#'
#' @param matrixes list of two matrixes to merge, one for GC info and one for CG.
#'
#' @import BiocGenerics
#'
#' @return merged matrix
#'
#' @examples
#'
#' MergedSM = MergeMatrixes(MethSM)
#'
MergeMatrixes = function(matrixes){

  # When some reads only cover either DGCHN or NWCGW positions cbind complains
  if(nrow(matrixes[[1]]) != nrow(matrixes[[2]]) | !(all(sort(rownames(matrixes[[1]])) %in% sort(rownames(matrixes[[2]]))))){

    # Which reads cover only one context?
    DGCHNonly_reads = rownames(matrixes[[1]])[!(rownames(matrixes[[1]]) %in% rownames(matrixes[[2]]))]
    NWCGWonly_reads = rownames(matrixes[[2]])[!(rownames(matrixes[[2]]) %in% rownames(matrixes[[1]]))]
    # Fill two dummy matrices to make the reads equal in the input matrixes
    DGCHNonly_mat = matrix(data = NA, nrow = length(DGCHNonly_reads), ncol = ncol(matrixes[[2]]), dimnames = list(DGCHNonly_reads, colnames(matrixes[[2]])))
    NWCGWonly_mat = matrix(data = NA, nrow = length(NWCGWonly_reads), ncol = ncol(matrixes[[1]]), dimnames = list(NWCGWonly_reads, colnames(matrixes[[1]])))
    # merge the input matrixes to the respective dummy
    matrixes[[1]] = BiocGenerics::rbind(matrixes[[1]], NWCGWonly_mat)
    matrixes[[2]] = BiocGenerics::rbind(matrixes[[2]], DGCHNonly_mat)

  }

  # Sort reads alphanumerically before binding, because cbind doesn't join (I've tested) matrices by rownames
  matrixes[[1]] = matrixes[[1]][sort(rownames(matrixes[[1]])),]
  matrixes[[2]] = matrixes[[2]][sort(rownames(matrixes[[2]])),]
  MergedMatrixes = BiocGenerics::cbind(matrixes[[1]], matrixes[[2]])
  MergedMatrixes = MergedMatrixes[,as.character(sort(as.numeric(colnames(MergedMatrixes))))]

}

#' Call Context Methylation
#'
#' Can deal with multiple samples
#'
#' @export
#'
#' @param sampleSheet QuasR pointer file
#' @param sample for now this works for sure on one sample at the time only
#' @param genome BSgenome
#' @param RegionOfInterest GenimocRange representing the genomic region of interest
#' @param coverage coverage threshold as integer for least number of reads to cover a cytosine for it to be carried over in the analysis. Defaults to 20.
#' @param ConvRate.thr Convesion rate threshold. Double between 0 and 1, defaults to 0.8
#' @param returnSM whether to return the single molecule matrix, defaults to TRUE
#'
#' @import QuasR
#' @import GenomicRanges
#' @import BiocGenerics
#'
#' @return List with two Granges objects: average methylation call (GRanges) and single molecule methylation call (matrix)
#'
#' @examples
#'
#' Qinput = system.file("extdata", "QuasR_input_pairs.txt", package = "SingleMoleculeFootprinting", mustWork = T)
#' MySample = suppressMessages(readr::read_delim(Qinput, delim = "\t")[[2]])
#' Region_of_interest = GRanges(seqnames = "chr6", ranges = IRanges(start = 88106000, end = 88106500), strand = "*")
#'
#' Methylation = CallContextMethylation(sampleSheet = Qinput,
#'                                      sample = MySample,
#'                                      genome = BSgenome.Mmusculus.UCSC.mm10,
#'                                      RegionOfInterest = Region_of_interest,
#'                                      coverage = 20,
#'                                      ConvRate.thr = 0.2)
#'
# sampleSheet = "/g/krebs/barzaghi/HTS/SMF/MM/2021-03-09-HKNVCBBXY/aln_mrg_ddup/QuasR_input_aln_dedup_DE_.txt"
# sample = suppressMessages(readr::read_delim(sampleSheet, delim = "\t"))$SampleName
# Tiles = tileGenome(seqlengths(BSgenome.Mmusculus.UCSC.mm10)[19], ntile = 1)
# RegionOfInterest = Tiles[[ceiling(length(Tiles)/2)]]
# genome = BSgenome.Mmusculus.UCSC.mm10
# coverage = 20
# ConvRate.thr = 0.8
# returnSM = TRUE
CallContextMethylation = function(sampleSheet, sample, genome, RegionOfInterest, coverage = 20, ConvRate.thr = 0.8, returnSM = TRUE){

  message("Setting QuasR project")
  QuasRprj = GetQuasRprj(sampleSheet, genome)

  message("Calling methylation at all Cytosines")
  QuasRprj_sample = QuasRprj[unlist(lapply(unique(sample), function(s){grep(s, QuasRprj@alignments$SampleName)}))]
  MethGR = QuasR::qMeth(QuasRprj_sample, mode="allC", query = RegionOfInterest, collapseBySample = TRUE, keepZero = TRUE)

  message("checking if RegionOfInterest contains information at all")
  CoverageCols = grep("_T$", colnames(elementMetadata(MethGR)))
  lapply(CoverageCols, function(i){
    sum(elementMetadata(MethGR)[,i]) > 0
  }) -> Samples_covered
  if (all(!unlist(Samples_covered))){
    message("No bulk methylation info found for the given RegionOfInterest for any of the samples")
    MethGR = MethGR[elementMetadata(MethGR)[,1]!=0]
    return(MethGR) # ignoring MethSM here since it would be empty anyway
  }

  message("Discard immediately the cytosines not covered in any sample")
  CsToKeep = rowSums(as.matrix(elementMetadata(MethGR)[,CoverageCols])) > 0
  MethGR = MethGR[CsToKeep]

  if (returnSM){
    MethSM = GetSingleMolMethMat(QuasRprj, RegionOfInterest, sample)
    MethSM = lapply(seq_along(unique(sample)), function(i){
      FilterByConversionRate(MethSM[[i]], chr = seqnames(RegionOfInterest), genome = genome, thr = ConvRate.thr)})
  }
  
  message("Subsetting Cytosines by permissive genomic context (GC, HCG)") # Here we use a permissive context: needed for the strand collapsing
  ContextFilteredMethGR = list(GC = FilterContextCytosines(MethGR, genome, "GC"),
                               CG = FilterContextCytosines(MethGR, genome, "HCG"))
  if (returnSM){
    ContextFilteredMethSM = lapply(seq_along(MethSM),
                                   function(n){lapply(seq_along(ContextFilteredMethGR),
                                                      function(i){MethSM[[n]][,colnames(MethSM[[n]]) %in% as.character(start(ContextFilteredMethGR[[i]])), drop=FALSE]})})
  }
  
  message("Collapsing strands")
  StrandCollapsedMethGR = list(GC = CollapseStrands(MethGR = ContextFilteredMethGR[[1]], context = "GC"),
                               CG = CollapseStrands(MethGR = ContextFilteredMethGR[[2]], context = "HCG"))
  if (returnSM){
    StrandCollapsedMethSM = lapply(seq_along(ContextFilteredMethSM),
                                   function(n){
                                     list(GC = CollapseStrandsSM(ContextFilteredMethSM[[n]][[1]], context = "GC", genome = genome, chr = as.character(seqnames(RegionOfInterest))),
                                          CG = CollapseStrandsSM(ContextFilteredMethSM[[n]][[2]], context = "HCG", genome = genome, chr = as.character(seqnames(RegionOfInterest))))})
  }
  
  message("Filtering Cs for coverage")
  CoverageFilteredMethGR = list(GC = CoverageFilter(MethGR = StrandCollapsedMethGR[[1]], thr = coverage),
                                CG = CoverageFilter(MethGR = StrandCollapsedMethGR[[2]], thr = coverage))
  if (returnSM){
    CoverageFilteredMethSM = lapply(seq_along(StrandCollapsedMethSM),
                                    function(n){lapply(seq_along(CoverageFilteredMethGR),
                                                       function(i){
                                                         CsCoveredEnough = as.character(start(CoverageFilteredMethGR[[i]]))[
                                                           !is.na(elementMetadata(CoverageFilteredMethGR[[i]])[,grep("_Coverage$", colnames(elementMetadata(CoverageFilteredMethGR[[i]])))[n]])]
                                                         StrandCollapsedMethSM[[n]][[i]][,colnames(StrandCollapsedMethSM[[n]][[i]]) %in% CsCoveredEnough, drop=FALSE]
                                                       })})
    }

  # Determining stric context based on ExpType
  ExpType = DetectExperimentType(sample)
  if (ExpType == "NO"){
    ExpType_contexts = c("DGCHN", "NWCGW")
  } else if (ExpType == "SS"){
    ExpType_contexts = c("", "CG")
  } else if (ExpType == "DE"){
    ExpType_contexts = c("GC", "HCG") # GCGs will go with GCs.
  }

  message(paste0("Subsetting Cytosines by strict genomic context (", ExpType_contexts[1], ", ", ExpType_contexts[2],") based on the detected experiment type: ", ExpType))
  ContextFilteredMethGR_strict = list(FilterContextCytosines(CoverageFilteredMethGR[[1]], genome, ExpType_contexts[1]),
                                      FilterContextCytosines(CoverageFilteredMethGR[[2]], genome, ExpType_contexts[2]))
  names(ContextFilteredMethGR_strict) = ExpType_contexts
  if (returnSM){
    ContextFilteredMethSM_strict = lapply(seq_along(CoverageFilteredMethSM),
                                          function(n){lapply(seq_along(ContextFilteredMethGR_strict),
                                                             function(i){CoverageFilteredMethSM[[n]][[i]][,colnames(CoverageFilteredMethSM[[n]][[i]]) %in% as.character(start(ContextFilteredMethGR_strict[[i]])), drop=FALSE]})})
  }

  if (ExpType == "DE"){
    message("Merging matrixes")
    MergedGR = sort(append(ContextFilteredMethGR_strict[[1]], ContextFilteredMethGR_strict[[2]]))
    if (returnSM){
      MergedSM = lapply(seq_along(ContextFilteredMethSM_strict), function(n){MergeMatrixes(ContextFilteredMethSM_strict[[n]])})
      }
  } else {
    message("Returning non merged matrixes")
    MergedGR = ContextFilteredMethGR_strict
    if (returnSM){
      MergedSM = ContextFilteredMethSM_strict
      for (i in seq_along(MergedSM)){
        names(MergedSM[[i]]) = ExpType_contexts
        }
      }
  }

  if (returnSM){
    names(MergedSM) = unique(QuasRprj_sample@alignments$SampleName)
    return(list(MergedGR, MergedSM))
  } else {
    return(MergedGR)
  }

}<|MERGE_RESOLUTION|>--- conflicted
+++ resolved
@@ -210,11 +210,7 @@
 
   # find the + stranded cytosines and make them -
   MethGR_plus = MethGR[strand(MethGR) == "+"]
-<<<<<<< HEAD
-  start(MethGR_plus) = start(MethGR_plus) + ifelse(context == "HCG", +1, -1)
-=======
   start(MethGR_plus) = start(MethGR_plus) + ifelse(grepl("CG", context), +1, -1)
->>>>>>> 36139af2
   end(MethGR_plus) = start(MethGR_plus)
   strand(MethGR_plus) = "-"
 
